--- conflicted
+++ resolved
@@ -47,19 +47,6 @@
 
         # Software properties
         self.index = None  # Index to keep track of FRBs
-
-    def __str__(self):
-        """Define how to print an FRB object to a console."""
-        s = 'FRBs properties:'
-        for key, value in vars(self).items():
-            if isinstance(value, np.ndarray):
-                value = f'{len(value)} elements - {value[:2]} etc.'
-            s = '\n\t'.join([s, f"{key}: {value}"])
-
-        return s
-
-        # Software properties
-        self.index = None
 
     def __str__(self):
         """Define how to print an FRB object to a console."""
@@ -130,7 +117,6 @@
 
             # 2D arrays to 1D
             if parm.ndim > 1:
-<<<<<<< HEAD
                 if parm.size > 0:
                     df[attr] = parm[~np.isnan(self.time)]
             # 1D array to match length 2D->1D arrays
@@ -138,18 +124,20 @@
                 concate = np.array([parm, ]*self.time.shape[1]).transpose()
                 if concate.size > 0:
                     df[attr] = concate[~np.isnan(self.time)]
-=======
+            else:
+                df[attr] = parm
+
+            # 2D arrays to 1D
+            if parm.ndim > 1:
                 df[attr] = parm[~np.isnan(self.time)]
             # 1D array to match length 2D->1D arrays
             elif type(self.time) is np.ndarray:
                 concate = np.array([parm, ]*self.time.shape[1]).transpose()
                 df[attr] = concate[~np.isnan(self.time)]
->>>>>>> bba89304
             else:
                 df[attr] = parm
 
         return df
-<<<<<<< HEAD
 
     def to_csv(self, path):
         """Export properties to a csv file."""
@@ -184,10 +172,4 @@
 
 if __name__ == '__main__':
     frbs = FRBs()
-    import IPython; IPython.embed()
-=======
-
-    def to_csv(self, path):
-        """Export properties to a csv file."""
-        self.to_df().to_csv(path)
->>>>>>> bba89304
+    import IPython; IPython.embed()